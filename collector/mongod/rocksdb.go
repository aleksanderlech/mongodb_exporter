package collector_mongod

import(
	"strings"
	"strconv"
	"github.com/prometheus/client_golang/prometheus"
)

var (
	// byte-size and unit constants:
	kilobyte float64 = 1024
	megabyte float64 = kilobyte * 1024
	gigabyte float64 = megabyte * 1024
	terabyte float64 = gigabyte * 1024
	petabyte float64 = terabyte * 1024
	thousand float64 = 1000
	million	 float64 = thousand * 1000
	billion  float64 = million * 1000
	trillion float64 = billion * 1000

	rocksDbStalledSecs = prometheus.NewCounter(prometheus.CounterOpts{
		Namespace:	Namespace,
		Subsystem:	"rocksdb",
		Name:		"stalled_seconds_total",
		Help:		"The total number of seconds RocksDB has spent stalled",
	})
	rocksDbStalls = prometheus.NewCounterVec(prometheus.CounterOpts{
		Namespace:	Namespace,
		Subsystem:	"rocksdb",
		Name:		"stalls_total",
		Help:		"The total number of stalls in RocksDB",
	}, []string{"type"})
	rocksDbCompactionBytes = prometheus.NewCounterVec(prometheus.CounterOpts{
		Namespace:	Namespace,
		Subsystem:	"rocksdb",
		Name:		"compaction_bytes_total",
		Help:		"Total bytes processed during compaction between levels N and N+1 in RocksDB",
	}, []string{"level", "type"})
	rocksDbCompactionSecondsTotal = prometheus.NewCounterVec(prometheus.CounterOpts{
		Namespace:	Namespace,
		Subsystem:	"rocksdb",
		Name:		"compaction_seconds_total",
		Help:		"The time spent doing compactions between levels N and N+1 in RocksDB",
	}, []string{"level"})
	rocksDbCompactionsTotal = prometheus.NewCounterVec(prometheus.CounterOpts{
		Namespace:	Namespace,
		Subsystem:	"rocksdb",
		Name:		"compactions_total",
		Help:		"The total number of compactions between levels N and N+1 in RocksDB",
	}, []string{"level"})
	rocksDbBlockCacheHits = prometheus.NewCounter(prometheus.CounterOpts{
		Namespace:	Namespace,
		Subsystem:	"rocksdb",
		Name:		"block_cache_hits_total",
		Help:		"The total number of hits to the RocksDB Block Cache",
	})
	rocksDbBlockCacheMisses = prometheus.NewCounter(prometheus.CounterOpts{
		Namespace:	Namespace,
		Subsystem:	"rocksdb",
		Name:		"block_cache_misses_total",
		Help:		"The total number of misses to the RocksDB Block Cache",
	})
	rocksDbKeys = prometheus.NewCounterVec(prometheus.CounterOpts{
		Namespace:	Namespace,
		Subsystem:	"rocksdb",
		Name:		"keys_total",
		Help:		"The total number of RocksDB key operations",
	}, []string{"type"})
	rocksDbSeeks = prometheus.NewCounter(prometheus.CounterOpts{
		Namespace:	Namespace,
		Subsystem:	"rocksdb",
		Name:		"seeks_total",
		Help:		"The total number of seeks performed by RocksDB",
	})
	rocksDbIterations = prometheus.NewCounterVec(prometheus.CounterOpts{
		Namespace:	Namespace,
		Subsystem:	"rocksdb",
		Name:		"iterations_total",
		Help:		"The total number of iterations performed by RocksDB",
	}, []string{"type"})
	rocksDbBloomFilterUseful = prometheus.NewCounter(prometheus.CounterOpts{
		Namespace:	Namespace,
		Subsystem:	"rocksdb",
		Name:		"bloom_filter_useful_total",
		Help:		"The total number of times the RocksDB Bloom Filter was useful",
	})
	rocksDbBytesWritten = prometheus.NewCounterVec(prometheus.CounterOpts{
		Namespace:	Namespace,
		Subsystem:	"rocksdb",
		Name:		"bytes_written_total",
		Help:		"The total number of bytes written by RocksDB",
	}, []string{"type"})
	rocksDbBytesRead = prometheus.NewCounterVec(prometheus.CounterOpts{
		Namespace:	Namespace,
		Subsystem:	"rocksdb",
		Name:		"bytes_read_total",
		Help:		"The total number of bytes read by RocksDB",
	}, []string{"type"})
	rocksDbReadOps = prometheus.NewCounterVec(prometheus.CounterOpts{
		Namespace:	Namespace,
		Subsystem:	"rocksdb",
		Name:		"reads_total",
		Help:		"The total number of read operations in RocksDB",
	}, []string{"level"})
)

var (
	rocksDbNumImmutableMemTable = prometheus.NewGauge(prometheus.GaugeOpts{
		Namespace:	Namespace,
		Subsystem:	"rocksdb",
		Name:		"immutable_memtables",
		Help:		"The total number of immutable MemTables in RocksDB",
	})
	rocksDbMemTableFlushPending = prometheus.NewGauge(prometheus.GaugeOpts{
		Namespace:	Namespace,
		Subsystem:	"rocksdb",
		Name:		"pending_memtable_flushes",
		Help:		"The total number of MemTable flushes pending in RocksDB",
	}) 
	rocksDbCompactionPending = prometheus.NewGauge(prometheus.GaugeOpts{
		Namespace:	Namespace,
		Subsystem:	"rocksdb",
		Name:		"pending_compactions",
		Help:		"The total number of compactions pending in RocksDB",
	}) 
	rocksDbBackgroundErrors = prometheus.NewGauge(prometheus.GaugeOpts{
		Namespace:	Namespace,
		Subsystem:	"rocksdb",
		Name:		"background_errors",
		Help:		"The total number of background errors in RocksDB",
	}) 
	rocksDbMemTableBytes = prometheus.NewGaugeVec(prometheus.GaugeOpts{
		Namespace:	Namespace,
		Subsystem:	"rocksdb",
		Name:		"memtable_bytes",
		Help:		"The current number of MemTable bytes in RocksDB",
	}, []string{"type"}) 
	rocksDbMemtableEntries = prometheus.NewGaugeVec(prometheus.GaugeOpts{
		Namespace:	Namespace,
		Subsystem:	"rocksdb",
		Name:		"memtable_entries",
		Help:		"The current number of Memtable entries in RocksDB",
	}, []string{"type"}) 
	rocksDbEstimateTableReadersMem = prometheus.NewGauge(prometheus.GaugeOpts{
		Namespace:	Namespace,
		Subsystem:	"rocksdb",
		Name:		"estimate_table_readers_memory_bytes",
		Help:		"The estimate RocksDB table-reader memory bytes",
	}) 
	rocksDbNumSnapshots = prometheus.NewGauge(prometheus.GaugeOpts{
		Namespace:	Namespace,
		Subsystem:	"rocksdb",
		Name:		"snapshots",
		Help:		"The current number of snapshots in RocksDB",
	}) 
	rocksDbOldestSnapshotTimestamp = prometheus.NewGauge(prometheus.GaugeOpts{
		Namespace:	Namespace,
		Subsystem:	"rocksdb",
		Name:		"oldest_snapshot_timestamp",
		Help:		"The timestamp of the oldest snapshot in RocksDB",
	}) 
	rocksDbNumLiveVersions = prometheus.NewGauge(prometheus.GaugeOpts{
		Namespace:	Namespace,
		Subsystem:	"rocksdb",
		Name:		"live_versions",
		Help:		"The current number of live versions in RocksDB",
	}) 
	rocksDbTotalLiveRecoveryUnits = prometheus.NewGauge(prometheus.GaugeOpts{
		Namespace:	Namespace,
		Subsystem:	"rocksdb",
		Name:		"total_live_recovery_units",
		Help:		"The total number of live recovery units in RocksDB",
	}) 
	rocksDbBlockCacheUsage = prometheus.NewGauge(prometheus.GaugeOpts{
		Namespace:	Namespace,
		Subsystem:	"rocksdb",
		Name:		"block_cache_bytes",
		Help:		"The current bytes used in the RocksDB Block Cache",
	}) 
	rocksDbTransactionEngineKeys = prometheus.NewGauge(prometheus.GaugeOpts{
		Namespace:	Namespace,
		Subsystem:	"rocksdb",
		Name:		"transaction_engine_keys",
		Help:		"The current number of transaction engine keys in RocksDB",
	}) 
	rocksDbTransactionEngineSnapshots = prometheus.NewGauge(prometheus.GaugeOpts{
		Namespace:	Namespace,
		Subsystem:	"rocksdb",
		Name:		"transaction_engine_snapshots",
		Help:		"The current number of transaction engine snapshots in RocksDB",
	}) 
	rocksDbWritesPerBatch = prometheus.NewGauge(prometheus.GaugeOpts{
		Namespace:	Namespace,
		Subsystem:	"rocksdb",
		Name:		"writes_per_batch",
		Help:		"The number of writes per batch in RocksDB",
	}) 
	rocksDbWritesPerSec = prometheus.NewGauge(prometheus.GaugeOpts{
		Namespace:	Namespace,
		Subsystem:	"rocksdb",
		Name:		"writes_per_second",
		Help:		"The number of writes per second in RocksDB",
	}) 
	rocksDbStallPercent = prometheus.NewGauge(prometheus.GaugeOpts{
		Namespace:	Namespace,
		Subsystem:	"rocksdb",
		Name:		"stall_percent",
		Help:		"The percentage of time RocksDB has been stalled",
	}) 
	rocksDbWALWritesPerSync = prometheus.NewGauge(prometheus.GaugeOpts{
		Namespace:	Namespace,
		Subsystem:	"rocksdb",
		Name:		"write_ahead_log_writes_per_sync",
		Help:		"The number of writes per Write-Ahead-Log sync in RocksDB",
	}) 
	rocksDbWALBytesPerSecs = prometheus.NewGauge(prometheus.GaugeOpts{
		Namespace:	Namespace,
		Subsystem:	"rocksdb",
		Name:		"write_ahead_log_bytes_per_second",
		Help:		"The number of bytes written per second by the Write-Ahead-Log in RocksDB",
	}) 
	rocksDbLevelFiles = prometheus.NewGaugeVec(prometheus.GaugeOpts{
		Namespace:	Namespace,
		Subsystem:	"rocksdb",
		Name:		"files",
		Help:		"The number of files in a RocksDB level",
	}, []string{"level"})
	rocksDbCompactionThreads = prometheus.NewGaugeVec(prometheus.GaugeOpts{
		Namespace:	Namespace,
		Subsystem:	"rocksdb",
		Name:		"compaction_file_threads",
		Help:		"The number of threads currently doing compaction for levels in RocksDB",
	}, []string{"level"})
	rocksDbLevelScore = prometheus.NewGaugeVec(prometheus.GaugeOpts{
		Namespace:	Namespace,
		Subsystem:	"rocksdb",
		Name:		"compaction_score",
		Help:		"The compaction score of RocksDB levels",
	}, []string{"level"})
	rocksDbLevelSizeBytes = prometheus.NewGaugeVec(prometheus.GaugeOpts{
		Namespace:	Namespace,
		Subsystem:	"rocksdb",
		Name:		"size_bytes",
		Help:		"The total byte size of levels in RocksDB",
	}, []string{"level"})
	rocksDbCompactionBytesPerSec = prometheus.NewGaugeVec(prometheus.GaugeOpts{
		Namespace:	Namespace,
		Subsystem:	"rocksdb",
		Name:		"compaction_bytes_per_second",
		Help:		"The rate at which data is processed during compaction between levels N and N+1 in RocksDB",
	}, []string{"level", "type"})
	rocksDbCompactionWriteAmplification = prometheus.NewGaugeVec(prometheus.GaugeOpts{
		Namespace:	Namespace,
		Subsystem:	"rocksdb",
		Name:		"compaction_write_amplification",
		Help:		"The write amplification factor from compaction between levels N and N+1 in RocksDB",
	}, []string{"level"})
	rocksDbCompactionAvgSeconds = prometheus.NewGaugeVec(prometheus.GaugeOpts{
		Namespace:	Namespace,
		Subsystem:	"rocksdb",
		Name:		"compaction_average_seconds",
		Help:		"The average time per compaction between levels N and N+1 in RocksDB",
	}, []string{"level"})
	rocksDbReadLatencyMicros = prometheus.NewGaugeVec(prometheus.GaugeOpts{
		Namespace:	Namespace,
		Subsystem:	"rocksdb",
		Name:		"read_latency_microseconds",
		Help:		"The read latency in RocksDB in microseconds by level",
	}, []string{"level", "type"})
)

type RocksDbStatsCounters struct {
	NumKeysWritten		float64	`bson:"num-keys-written"`
	NumKeysRead		float64	`bson:"num-keys-read"`
	NumSeeks		float64	`bson:"num-seeks"`
	NumForwardIter		float64	`bson:"num-forward-iterations"`	
	NumBackwardIter		float64	`bson:"num-backward-iterations"`	
	BlockCacheMisses	float64	`bson:"block-cache-misses"`
	BlockCacheHits		float64	`bson:"block-cache-hits"`
	BloomFilterUseful	float64 `bson:"bloom-filter-useful"`
	BytesWritten		float64 `bson:"bytes-written"`
	BytesReadPointLookup	float64	`bson:"bytes-read-point-lookup"`
	BytesReadIteration	float64 `bson:"bytes-read-iteration"`
	FlushBytesWritten	float64 `bson:"flush-bytes-written"`
	CompactionBytesRead	float64	`bson:"compaction-bytes-read"`
	CompactionBytesWritten	float64	`bson:"compaction-bytes-written"`
}

type RocksDbStats struct {
	NumImmutableMemTable		string			`bson:"num-immutable-mem-table"`
	MemTableFlushPending		string			`bson:"mem-table-flush-pending"`
	CompactionPending		string			`bson:"compaction-pending"`
	BackgroundErrors		string			`bson:"background-errors"`
	CurSizeMemTableActive		string			`bson:"cur-size-active-mem-table"`
	CurSizeAllMemTables		string			`bson:"cur-size-all-mem-tables"`
	NumEntriesMemTableActive	string			`bson:"num-entries-active-mem-table"`
	NumEntriesImmMemTables		string			`bson:"num-entries-imm-mem-tables"`
	EstimateTableReadersMem		string			`bson:"estimate-table-readers-mem"`
	NumSnapshots			string			`bson:"num-snapshots"`
	OldestSnapshotTime		string			`bson:"oldest-snapshot-time"`
	NumLiveVersions			string			`bson:"num-live-versions"`
	BlockCacheUsage			string			`bson:"block-cache-usage"`
	TotalLiveRecoveryUnits		float64			`bson:"total-live-recovery-units"`
	TransactionEngineKeys		float64			`bson:"transaction-engine-keys"`
	TransactionEngineSnapshots	float64			`bson:"transaction-engine-snapshots"`
	Stats				[]string		`bson:"stats"`
	ThreadStatus			[]string		`bson:"thread-status"`
	Counters			*RocksDbStatsCounters	`bson:"counters,omitempty"`
}

type RocksDbLevelStatsFiles struct {
	Num		float64
	CompThreads	float64
}

type RocksDbLevelStats struct {
	Level		string
	Files		*RocksDbLevelStatsFiles
	Score		float64
	SizeMB		float64
	ReadGB		float64
	RnGB		float64
	Rnp1GB		float64
	WriteGB		float64
	WnewGB		float64
	MovedGB		float64
	WAmp		float64
	RdMBPSec	float64
	WrMBPSec	float64
	CompSec		float64
	CompCnt		float64
	AvgSec		float64
	KeyIn		float64
	KeyDrop		float64
}

// rocksdb time-format string parser: returns float64 of seconds:
func ParseTime(str string) float64 {
	time_str := strings.Split(str, " ")[0]
	time_split := strings.Split(time_str, ":")
	seconds_hour, err := strconv.ParseFloat(time_split[0], 64)
	seconds_min, err := strconv.ParseFloat(time_split[1], 64)
	seconds, err := strconv.ParseFloat(time_split[2], 64)
	if err != nil {
		return float64(-1)
	}
	return (seconds_hour * 3600) + (seconds_min * 60) + seconds
}

// rocksdb metric string parser: converts string-numbers to float64s and parses metric units (MB, KB, etc):
func ParseStr(str string) float64 {
	var multiply float64 = 1
	var str_remove string = ""
	if strings.Contains(str, " KB") || strings.HasSuffix(str, "KB") {
		multiply = kilobyte 
		str_remove = "KB"
	} else if strings.Contains(str, " MB") || strings.HasSuffix(str, "MB") {
		multiply = megabyte
		str_remove = "MB"
	} else if strings.Contains(str, " GB") || strings.HasSuffix(str, "GB") {
		multiply = gigabyte
		str_remove = "GB"
	} else if strings.Contains(str, " TB") || strings.HasSuffix(str, "TB") {
		multiply = terabyte
		str_remove = "TB"
	} else if strings.Contains(str, " PB") || strings.HasSuffix(str, "PB") {
		multiply = petabyte
		str_remove = "PB"
<<<<<<< HEAD
	} else if strings.Contains(str, " B") || strings.HasSuffix(str, "B") {
		str_remove = "B"
	} else if strings.HasSuffix(str, "H:M:S") {
		return ParseTime(str)
=======
	} else if strings.HasSuffix(str, " B") {
		str_remove = " B"
	} else if strings.HasSuffix(str, "H:M:S") {
		return ParseTime(str)
	} else if strings.Contains(str, "K") {
		first_field := strings.Split(str, " ")[0]
		if strings.HasSuffix(first_field, "K") {
			multiply = thousand
			str_remove = "K"
		}
	} else if strings.Contains(str, "M") {
		first_field := strings.Split(str, " ")[0]
		if strings.HasSuffix(first_field, "M") {
			str_remove = "M"
			multiply = million
		}
	} else if strings.Contains(str, "B") {
		first_field := strings.Split(str, " ")[0]
		if strings.HasSuffix(first_field, "B") {
			str_remove = "B"
			multiply = billion
		}
	} else if strings.Contains(str, "T") {
		first_field := strings.Split(str, " ")[0]
		if strings.HasSuffix(first_field, "T") {
			str_remove = "T"
			multiply = trillion
		}
>>>>>>> ff380f55
	}

	if str_remove != "" {
		str = strings.Replace(str, str_remove, "", 1)
	}

	// use the first thing that is a parseable number:
	for _, word := range strings.Split(str, " ") {
		float, err := strconv.ParseFloat(word, 64)
		if err == nil {
			return float * multiply
		}
	}

	return float64(-1)
}

// splits strings with multi-whitespace delimeters into a slice:
func SplitByWs(str string) []string {
	var fields []string
	for _, field := range strings.Split(str, " ") {
		if field != "" && field != " " {
			fields = append(fields, field)
		}
	}
	return fields
}

func ProcessLevelStatsLineFiles(str string) *RocksDbLevelStatsFiles {
	split := strings.Split(str, "/")
	numFiles, err := strconv.ParseFloat(split[0], 64)
	compThreads, err := strconv.ParseFloat(split[1], 64)
	if err != nil {
		return &RocksDbLevelStatsFiles{}
	}
	return &RocksDbLevelStatsFiles{
		Num: numFiles,
		CompThreads: compThreads,
	}
}

func ProcessLevelStatsLine(line string) *RocksDbLevelStats {
	var stats *RocksDbLevelStats
	if strings.HasPrefix(line, " ") {
		fields := SplitByWs(line)
		stats = &RocksDbLevelStats{
			Level: fields[0],
			Files: ProcessLevelStatsLineFiles(fields[1]),
			SizeMB: ParseStr(fields[2]),
			Score: ParseStr(fields[3]),
			ReadGB: ParseStr(fields[4]),
			RnGB: ParseStr(fields[5]),
			Rnp1GB: ParseStr(fields[6]),
			WriteGB: ParseStr(fields[7]),
			WnewGB: ParseStr(fields[8]),
			MovedGB: ParseStr(fields[9]),
			WAmp: ParseStr(fields[10]),
			RdMBPSec: ParseStr(fields[11]),
			WrMBPSec: ParseStr(fields[12]),
			CompSec: ParseStr(fields[13]),
			CompCnt: ParseStr(fields[14]),
			AvgSec: ParseStr(fields[15]),
			KeyIn: ParseStr(fields[16]),
			KeyDrop: ParseStr(fields[17]),
		}
	}
	return stats
}

func (stats *RocksDbStats) GetStatsSection(section_prefix string) []string {
	var lines []string
	var is_section bool
	for _, line := range stats.Stats {
		if is_section {
			if line == "" || strings.HasPrefix(line, "** ") && strings.HasSuffix(line, " **") {
				break
			} else if line != "" {
				lines = append(lines, line)
			}
		} else if strings.HasPrefix(line, section_prefix) {
			is_section = true
		}
	}
	return lines
}

func (stats *RocksDbStats) GetStatsLine(section_prefix string, line_prefix string) []string {
	var fields []string
	for _, line := range stats.GetStatsSection(section_prefix) {
		if strings.HasPrefix(line, line_prefix) {
			line = strings.Replace(line, line_prefix, "", 1)
			if strings.Contains(line, ", ") {
				fields = strings.Split(line, ", ")
			} else {
				fields = SplitByWs(line)
			}
		}
	}
	return fields
}

func (stats *RocksDbStats) GetStatsLineField(section_prefix string, line_prefix string, idx int) float64 {
	var field float64 = -1
	stats_line := stats.GetStatsLine(section_prefix, line_prefix)
	if len(stats_line) > idx {
		field = ParseStr(stats_line[idx])
	}
	return field
}

func (stats *RocksDbStats) ProcessLevelStats() {
	var levels []*RocksDbLevelStats
	var is_section bool
	for _, line := range stats.Stats {
		if is_section {
			if strings.HasPrefix(line, " Int") {
				break
			} else if line != "" {
				levels = append(levels, ProcessLevelStatsLine(line))
			}
		} else if strings.HasPrefix(line, "------") {
			is_section = true
		}
	}
	for _, level := range levels {
		levelName := level.Level
		if levelName == "Sum" {
			levelName = "total"
		}
		if levelName != "L0" {
			rocksDbCompactionBytes.With(prometheus.Labels{"level": levelName, "type": "read"}).Set(level.ReadGB * gigabyte)
			rocksDbCompactionBytes.With(prometheus.Labels{"level": levelName, "type": "read_n"}).Set(level.RnGB * gigabyte)
			rocksDbCompactionBytes.With(prometheus.Labels{"level": levelName, "type": "read_np1"}).Set(level.Rnp1GB * gigabyte)
			rocksDbCompactionBytes.With(prometheus.Labels{"level": levelName, "type": "moved"}).Set(level.MovedGB * gigabyte)
			rocksDbCompactionBytesPerSec.With(prometheus.Labels{"level": levelName, "type": "read"}).Set(level.RdMBPSec * megabyte)
			rocksDbCompactionWriteAmplification.WithLabelValues(levelName).Set(level.WAmp)
		}
		rocksDbLevelScore.WithLabelValues(levelName).Set(level.Score)
		rocksDbLevelFiles.WithLabelValues(levelName).Set(level.Files.Num)
		rocksDbCompactionThreads.WithLabelValues(levelName).Set(level.Files.CompThreads)
		rocksDbLevelSizeBytes.WithLabelValues(levelName).Set(level.SizeMB * megabyte)
		rocksDbCompactionSecondsTotal.WithLabelValues(levelName).Set(level.CompSec)
		rocksDbCompactionAvgSeconds.WithLabelValues(levelName).Set(level.AvgSec)
		rocksDbCompactionBytes.With(prometheus.Labels{"level": levelName, "type": "write"}).Set(level.WriteGB * gigabyte)
		rocksDbCompactionBytes.With(prometheus.Labels{"level": levelName, "type": "write_new_np1"}).Set(level.WriteGB * gigabyte)
		rocksDbCompactionBytesPerSec.With(prometheus.Labels{"level": levelName, "type": "write"}).Set(level.WrMBPSec * megabyte)
		rocksDbCompactionsTotal.WithLabelValues(levelName).Set(level.CompCnt)
	}
}

func (stats *RocksDbStats) ProcessStalls() {
	for _, stall_line := range stats.GetStatsLine("** Compaction Stats [default] **", "Stalls(count): ") {
		stall_split := strings.Split(stall_line, " ")
		if len(stall_split) == 2 {
			stall_type := stall_split[1]
			stall_count := stall_split[0]
			rocksDbStalls.WithLabelValues(stall_type).Set(ParseStr(stall_count))
		}
	}
}

func (stats *RocksDbStats) ProcessReadLatencyStats() {
	for _, level_num := range []string{"0", "1", "2", "3", "4", "5", "6"} {
		level := "L"+level_num
		section := "** Level "+level_num+" read latency histogram (micros):"
		if len(stats.GetStatsSection(section)) > 0 {
			rocksDbReadOps.With(prometheus.Labels{"level": level}).Set(stats.GetStatsLineField(section, "Count: ", 0))
			rocksDbReadLatencyMicros.With(prometheus.Labels{"level": level, "type": "avg"}).Set(stats.GetStatsLineField(section, "Count: ", 2))
			rocksDbReadLatencyMicros.With(prometheus.Labels{"level": level, "type": "stddev"}).Set(stats.GetStatsLineField(section, "Count: ", 4))
			rocksDbReadLatencyMicros.With(prometheus.Labels{"level": level, "type": "min"}).Set(stats.GetStatsLineField(section, "Min: ", 0))
			rocksDbReadLatencyMicros.With(prometheus.Labels{"level": level, "type": "median"}).Set(stats.GetStatsLineField(section, "Min: ", 2))
			rocksDbReadLatencyMicros.With(prometheus.Labels{"level": level, "type": "max"}).Set(stats.GetStatsLineField(section, "Min: ", 4))
			rocksDbReadLatencyMicros.With(prometheus.Labels{"level": level, "type": "P50"}).Set(stats.GetStatsLineField(section, "Percentiles: ", 1))
			rocksDbReadLatencyMicros.With(prometheus.Labels{"level": level, "type": "P75"}).Set(stats.GetStatsLineField(section, "Percentiles: ", 3))
			rocksDbReadLatencyMicros.With(prometheus.Labels{"level": level, "type": "P99"}).Set(stats.GetStatsLineField(section, "Percentiles: ", 5))
			rocksDbReadLatencyMicros.With(prometheus.Labels{"level": level, "type": "P99.9"}).Set(stats.GetStatsLineField(section, "Percentiles: ", 7))
			rocksDbReadLatencyMicros.With(prometheus.Labels{"level": level, "type": "P99.99"}).Set(stats.GetStatsLineField(section, "Percentiles: ", 9))
		}
	}
}

func (stats *RocksDbStatsCounters) Describe(ch chan<- *prometheus.Desc) {
	rocksDbBlockCacheHits.Describe(ch)
	rocksDbBlockCacheMisses.Describe(ch)
	rocksDbKeys.Describe(ch)
	rocksDbSeeks.Describe(ch)
	rocksDbIterations.Describe(ch)
	rocksDbBloomFilterUseful.Describe(ch)
	rocksDbBytesWritten.Describe(ch)
	rocksDbBytesRead.Describe(ch)
}

func (stats *RocksDbStatsCounters) Export(ch chan<- prometheus.Metric) {
	rocksDbBlockCacheHits.Set(stats.BlockCacheHits)
	rocksDbBlockCacheMisses.Set(stats.BlockCacheMisses)
	rocksDbKeys.WithLabelValues("written").Set(stats.NumKeysWritten)
	rocksDbKeys.WithLabelValues("read").Set(stats.NumKeysRead)
	rocksDbSeeks.Set(stats.NumSeeks)
	rocksDbIterations.WithLabelValues("forward").Set(stats.NumForwardIter)
	rocksDbIterations.WithLabelValues("backward").Set(stats.NumBackwardIter)
	rocksDbBloomFilterUseful.Set(stats.BloomFilterUseful)
	rocksDbBytesWritten.WithLabelValues("total").Set(stats.BytesWritten)
	rocksDbBytesWritten.WithLabelValues("flush").Set(stats.FlushBytesWritten)
	rocksDbBytesWritten.WithLabelValues("compaction").Set(stats.CompactionBytesWritten)
	rocksDbBytesRead.WithLabelValues("point_lookup").Set(stats.BytesReadPointLookup)
	rocksDbBytesRead.WithLabelValues("iteration").Set(stats.BytesReadIteration)
	rocksDbBytesRead.WithLabelValues("compation").Set(stats.CompactionBytesRead)

	rocksDbBlockCacheHits.Collect(ch)
	rocksDbBlockCacheMisses.Collect(ch)
	rocksDbKeys.Collect(ch)
	rocksDbSeeks.Collect(ch)
	rocksDbIterations.Collect(ch)
	rocksDbBloomFilterUseful.Collect(ch)
	rocksDbBytesWritten.Collect(ch)
	rocksDbBytesRead.Collect(ch)
}

func (stats *RocksDbStats) Describe(ch chan<- *prometheus.Desc) {
	rocksDbWritesPerBatch.Describe(ch)
	rocksDbWritesPerSec.Describe(ch)
	rocksDbWALBytesPerSecs.Describe(ch)
	rocksDbWALWritesPerSync.Describe(ch)
	rocksDbStallPercent.Describe(ch)
	rocksDbStalledSecs.Describe(ch)
	rocksDbLevelFiles.Describe(ch)
	rocksDbCompactionThreads.Describe(ch)
	rocksDbLevelSizeBytes.Describe(ch)
	rocksDbLevelScore.Describe(ch)
	rocksDbCompactionBytes.Describe(ch)
	rocksDbCompactionBytesPerSec.Describe(ch)
	rocksDbCompactionWriteAmplification.Describe(ch)
	rocksDbCompactionSecondsTotal.Describe(ch)
	rocksDbCompactionAvgSeconds.Describe(ch)
	rocksDbCompactionsTotal.Describe(ch)
	rocksDbNumImmutableMemTable.Describe(ch)
	rocksDbMemTableFlushPending.Describe(ch)
	rocksDbCompactionPending.Describe(ch)
	rocksDbBackgroundErrors.Describe(ch)
	rocksDbMemTableBytes.Describe(ch)
	rocksDbMemtableEntries.Describe(ch)
	rocksDbEstimateTableReadersMem.Describe(ch)
	rocksDbNumSnapshots.Describe(ch)
	rocksDbOldestSnapshotTimestamp.Describe(ch)
	rocksDbNumLiveVersions.Describe(ch)
	rocksDbBlockCacheUsage.Describe(ch)
	rocksDbTotalLiveRecoveryUnits.Describe(ch)
	rocksDbTransactionEngineKeys.Describe(ch)
	rocksDbTransactionEngineSnapshots.Describe(ch)

	// optional RocksDB counters
	if stats.Counters != nil {
		stats.Counters.Describe(ch)

		// read latency stats get added to 'stats' when in counter-mode
		rocksDbReadOps.Describe(ch)
		rocksDbReadLatencyMicros.Describe(ch)
	}
}

func (stats *RocksDbStats) Export(ch chan<- prometheus.Metric) {
	// cumulative stats from db.serverStatus().rocksdb.stats (parsed):
	rocksDbWritesPerBatch.Set(stats.GetStatsLineField("** DB Stats **", "Cumulative writes: ", 4))
	rocksDbWritesPerSec.Set(stats.GetStatsLineField("** DB Stats **", "Cumulative writes: ", 5))
	rocksDbWALBytesPerSecs.Set(stats.GetStatsLineField("** DB Stats **", "Cumulative WAL: ", 4))
	rocksDbWALWritesPerSync.Set(stats.GetStatsLineField("** DB Stats **", "Cumulative WAL: ", 2))
	rocksDbStalledSecs.Set(stats.GetStatsLineField("** DB Stats **", "Cumulative stall: ", 0))
	rocksDbStallPercent.Set(stats.GetStatsLineField("** DB Stats **", "Cumulative stall: ", 1))

	// stats from db.serverStatus().rocksdb (parsed):
	rocksDbNumImmutableMemTable.Set(ParseStr(stats.NumImmutableMemTable))
	rocksDbMemTableFlushPending.Set(ParseStr(stats.MemTableFlushPending))
	rocksDbCompactionPending.Set(ParseStr(stats.CompactionPending))
	rocksDbBackgroundErrors.Set(ParseStr(stats.BackgroundErrors))
	rocksDbMemtableEntries.WithLabelValues("active").Set(ParseStr(stats.NumEntriesMemTableActive))
	rocksDbMemtableEntries.WithLabelValues("immutable").Set(ParseStr(stats.NumEntriesImmMemTables))
	rocksDbNumSnapshots.Set(ParseStr(stats.NumSnapshots))
	rocksDbOldestSnapshotTimestamp.Set(ParseStr(stats.OldestSnapshotTime))
	rocksDbNumLiveVersions.Set(ParseStr(stats.NumLiveVersions))
	rocksDbBlockCacheUsage.Set(ParseStr(stats.BlockCacheUsage))
	rocksDbEstimateTableReadersMem.Set(ParseStr(stats.EstimateTableReadersMem))
	rocksDbMemTableBytes.WithLabelValues("active").Set(ParseStr(stats.CurSizeMemTableActive))
	rocksDbMemTableBytes.WithLabelValues("total").Set(ParseStr(stats.CurSizeAllMemTables))

	// stats from db.serverStatus().rocksdb (unparsed - somehow these aren't real types!):
	rocksDbTotalLiveRecoveryUnits.Set(stats.TotalLiveRecoveryUnits)
	rocksDbTransactionEngineKeys.Set(stats.TransactionEngineKeys)
	rocksDbTransactionEngineSnapshots.Set(stats.TransactionEngineSnapshots)

	// process per-level stats in to vectors:
	stats.ProcessLevelStats()

	// process stall counts into a vector:
	stats.ProcessStalls()

	rocksDbWritesPerBatch.Collect(ch)
	rocksDbWritesPerSec.Collect(ch)
	rocksDbWALBytesPerSecs.Collect(ch)
	rocksDbWALWritesPerSync.Collect(ch)
	rocksDbStallPercent.Collect(ch)
	rocksDbStalledSecs.Collect(ch)
	rocksDbLevelFiles.Collect(ch)
	rocksDbCompactionThreads.Collect(ch)
	rocksDbLevelSizeBytes.Collect(ch)
	rocksDbLevelScore.Collect(ch)
	rocksDbCompactionBytesPerSec.Collect(ch)
	rocksDbCompactionWriteAmplification.Collect(ch)
	rocksDbCompactionSecondsTotal.Collect(ch)
	rocksDbCompactionAvgSeconds.Collect(ch)
	rocksDbCompactionsTotal.Collect(ch)
	rocksDbNumImmutableMemTable.Collect(ch)
	rocksDbMemTableFlushPending.Collect(ch)
	rocksDbCompactionPending.Collect(ch)
	rocksDbBackgroundErrors.Collect(ch)
	rocksDbMemtableEntries.Collect(ch)
	rocksDbNumSnapshots.Collect(ch)
	rocksDbOldestSnapshotTimestamp.Collect(ch)
	rocksDbNumLiveVersions.Collect(ch)
	rocksDbTotalLiveRecoveryUnits.Collect(ch)
	rocksDbTransactionEngineKeys.Collect(ch)
	rocksDbTransactionEngineSnapshots.Collect(ch)
	rocksDbMemTableBytes.Collect(ch)
	rocksDbEstimateTableReadersMem.Collect(ch)
	rocksDbBlockCacheUsage.Collect(ch)
	rocksDbStalls.Collect(ch)

	// optional RocksDB counters
	if stats.Counters != nil {
		stats.Counters.Export(ch)

		// read latency stats get added to 'stats' when in counter-mode
		stats.ProcessReadLatencyStats()
		rocksDbReadOps.Collect(ch)
		rocksDbReadLatencyMicros.Collect(ch)
	}
}<|MERGE_RESOLUTION|>--- conflicted
+++ resolved
@@ -366,14 +366,8 @@
 	} else if strings.Contains(str, " PB") || strings.HasSuffix(str, "PB") {
 		multiply = petabyte
 		str_remove = "PB"
-<<<<<<< HEAD
 	} else if strings.Contains(str, " B") || strings.HasSuffix(str, "B") {
 		str_remove = "B"
-	} else if strings.HasSuffix(str, "H:M:S") {
-		return ParseTime(str)
-=======
-	} else if strings.HasSuffix(str, " B") {
-		str_remove = " B"
 	} else if strings.HasSuffix(str, "H:M:S") {
 		return ParseTime(str)
 	} else if strings.Contains(str, "K") {
@@ -400,7 +394,6 @@
 			str_remove = "T"
 			multiply = trillion
 		}
->>>>>>> ff380f55
 	}
 
 	if str_remove != "" {
